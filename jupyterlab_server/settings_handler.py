--- conflicted
+++ resolved
@@ -11,9 +11,10 @@
 from jsonschema import Draft4Validator as Validator
 from tornado import web
 
+from jupyter_server.extension.handler import ExtensionHandlerMixin, ExtensionHandlerJinjaMixin
+
 from .server import APIHandler, json_errors, tz
 
-from jupyter_server.extension.handler import ExtensionHandlerMixin, ExtensionHandlerJinjaMixin
 
 # The JupyterLab settings file extension.
 SETTINGS_EXTENSION = '.jupyterlab-settings'
@@ -193,13 +194,6 @@
     return path
 
 
-<<<<<<< HEAD
-class SettingsHandler(ExtensionHandlerMixin, ExtensionHandlerJinjaMixin, APIHandler):
-
-    def initialize(self, app_settings_dir, schemas_dir, settings_dir, **kwargs):
-        super().initialize('lab')
-        self.overrides = dict()
-=======
 def _get_overrides(app_settings_dir):
     """Get overrides settings from `app_settings_dir`."""
     overrides, error = {}, ""
@@ -265,12 +259,12 @@
     return result, warnings
 
 
-class SettingsHandler(APIHandler):
-
-    def initialize(self, app_settings_dir, schemas_dir, settings_dir):
+class SettingsHandler(ExtensionHandlerMixin, ExtensionHandlerJinjaMixin, APIHandler):
+
+    def initialize(self, app_settings_dir, schemas_dir, settings_dir, **kwargs):
+        super().initialize('lab')
         self.overrides, error = _get_overrides(app_settings_dir)
         self.app_settings_dir = app_settings_dir
->>>>>>> e4afa81c
         self.schemas_dir = schemas_dir
         self.settings_dir = settings_dir
 
@@ -279,24 +273,6 @@
             self.log.warning(overrides_warning % str(error))
 
     @web.authenticated
-<<<<<<< HEAD
-    def get(self, schema_name=''):        
-        overrides = self.overrides
-        schemas_dir = self.schemas_dir
-        settings_dir = self.settings_dir
-
-        if not schema_name:
-            settings_list, warnings = _list_settings(
-                schemas_dir, settings_dir, overrides)
-            if warnings:
-                self.log.warn('\n'.join(warnings))
-            return self.finish(json.dumps(dict(settings=settings_list)))
-
-        schema = _get_schema(schemas_dir, schema_name, overrides)
-        raw, settings, warning = _get_settings(
-            settings_dir, schema_name, schema)
-        version = _get_version(schemas_dir, schema_name)
-=======
     def get(self, schema_name=""):
         result, warnings = get_settings(
             self.app_settings_dir,
@@ -305,7 +281,6 @@
             schema_name=schema_name,
             overrides=self.overrides,
         )
->>>>>>> e4afa81c
 
         if warnings:
             self.log.warning('\n'.join(warnings))

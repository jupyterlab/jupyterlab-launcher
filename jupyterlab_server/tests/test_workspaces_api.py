--- conflicted
+++ resolved
@@ -3,12 +3,8 @@
 import json
 import os
 import shutil
-<<<<<<< HEAD
 import time
-=======
-
 import pytest
->>>>>>> a0dc82a4
 from strict_rfc3339 import rfc3339_to_timestamp
 
 from jupyterlab_server.tests.utils import LabTestBase, APITester
@@ -55,7 +51,6 @@
         assert self.workspaces_api.put(copy, data).status_code == 204
         assert self.workspaces_api.delete(copy).status_code == 204
 
-    @pytest.mark.skipif(os.name == "nt", reason="Temporal failure on windows")
     def test_get(self):
         id = 'foo'
         metadata = self.workspaces_api.get(id).json()['metadata']

[metadata]
license_file = LICENSE

[tool:pytest]
addopts =
<<<<<<< HEAD
	--color=yes
    -s
=======
    --pyargs jupyterlab_server
    --tb=long
    -svv
    --cov jupyterlab_server
    --cov-report term-missing
    --cov-report term:skip-covered

filterwarnings =
    ignore::DeprecationWarning:notebook
    ignore::DeprecationWarning:traitlets
>>>>>>> e4afa81c
<|MERGE_RESOLUTION|>--- conflicted
+++ resolved
@@ -3,10 +3,8 @@
 
 [tool:pytest]
 addopts =
-<<<<<<< HEAD
 	--color=yes
     -s
-=======
     --pyargs jupyterlab_server
     --tb=long
     -svv
@@ -16,5 +14,4 @@
 
 filterwarnings =
     ignore::DeprecationWarning:notebook
-    ignore::DeprecationWarning:traitlets
->>>>>>> e4afa81c
+    ignore::DeprecationWarning:traitlets